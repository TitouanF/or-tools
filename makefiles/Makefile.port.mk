# Util variables
SPACE := $(empty) $(empty)
BACKSLASH_SPACE := $(empty)\ $(empty)

# Let's discover something about where we run
ifeq ($(OS),Windows_NT)
OS = Windows
endif
ifeq ($(OS),Windows)
  SYSTEM = win
else
  SYSTEM = unix
endif

# Unix specific part.
ifeq ($(SYSTEM),unix)
  OR_TOOLS_TOP ?= $(shell pwd)
  OS = $(shell uname -s)
  ifeq ($(UNIX_PYTHON_VER),)
    ifeq ($(shell which python3),)
      DETECTED_PYTHON_VERSION := $(shell python -c "from sys import version_info as v; print (str(v[0]) + '.' + str(v[1]))")
    else
      DETECTED_PYTHON_VERSION := $(shell python3 -c "from sys import version_info as v; print (str(v[0]) + '.' + str(v[1]))")
    endif
  else
    DETECTED_PYTHON_VERSION := $(UNIX_PYTHON_VER)
  endif

  ifeq ($(OS),Linux)
    PLATFORM = LINUX
    CODEPORT = OpSys-Linux
    LBITS = $(shell getconf LONG_BIT)
    DISTRIBUTION_ID = $(shell lsb_release -i -s)
    DISTRIBUTION_NUMBER = $(shell lsb_release -r -s)
    DISTRIBUTION = $(DISTRIBUTION_ID)-$(DISTRIBUTION_NUMBER)
    ifeq ($(LBITS),64)
      NETPLATFORM = anycpu
      PORT = $(DISTRIBUTION)-64bit
      PTRLENGTH = 64
      GUROBI_PLATFORM=linux64
      CANDIDATE_JDK_ROOTS = \
        /usr/lib/jvm/default-java \
        /usr/lib/jvm/java-11-openjdk-amd64 \
        /usr/lib/jvm/java-1.11.0-openjdk-amd64 \
        /usr/lib/jvm/java-9-openjdk-amd64 \
        /usr/lib/jvm/java-8-openjdk-amd64 \
        /usr/lib/jvm/java-1.8.0-openjdk-amd64 \
        /usr/lib/jvm/java-1.8.0-openjdk \
        /usr/lib/jvm/java-7-openjdk-amd64 \
        /usr/lib/jvm/java-1.7.0-openjdk.x86_64 \
        /usr/lib/jvm/java-1.7.0-openjdk \
        /usr/lib/jvm/java-6-openjdk-amd64 \
        /usr/lib/jvm/java-1.6.0-openjdk-1.6.0.0.x86_64 \
        /usr/lib64/jvm/java-6-sun-1.6.0.26 \
        /usr/lib64/jvm/java-1.6.0-openjdk-1.6.0 \
        /usr/local/buildtools/java/jdk
    else
      NETPLATFORM = x86
      PORT = $(DISTRIBUTION)-32bit
      PTRLENGTH = 32
      GUROBI_PLATFORM=linux32
      CANDIDATE_JDK_ROOTS = \
        /usr/local/buildtools/java/jdk-32 \
        /usr/lib/jvm/java-1.11.0-openjdk-i386 \
        /usr/lib/jvm/java-1.9.0-openjdk-i386 \
        /usr/lib/jvm/java-1.8.0-openjdk-i386 \
        /usr/lib/jvm/java-1.7.0-openjdk-i386 \
        /usr/lib/jvm/java-1.6.0-openjdk-1.6.0 \
        /usr/lib/jvm/java-6-sun-1.6.0.26 \
        /usr/lib/jvm/java-1.6.0-openjdk-1.6.0.0.x86 \
        /usr/lib/jvm/java-6-openjdk-i386 \
        /usr/lib/jvm/java-7-openjdk-i386

    endif
    JAVA_HOME ?= $(firstword $(wildcard $(CANDIDATE_JDK_ROOTS)))
  endif # ($(OS),Linux)
  ifeq ($(OS),Darwin) # Assume Mac OS X
    PLATFORM = MACOSX
    OS_VERSION = $(shell sw_vers -productVersion)
    PORT = MacOsX-$(OS_VERSION)
    CODEPORT = OpSys-OSX
    NETPLATFORM = x64
    PTRLENGTH = 64
    GUROBI_PLATFORM=mac64
    ifeq ($(wildcard /usr/libexec/java_home),)
      JAVA_HOME = \\\# /usr/libexec/java_home could not be found on your system. Set this variable to the path to jdk to build the java files.
    else
      JAVA_HOME ?= $(shell /usr/libexec/java_home)
    endif
    MAC_MIN_VERSION = 10.9
  endif # ($(OS),Darwin)
endif # ($(SYSTEM),unix)

# Windows specific part.
ifeq ("$(SYSTEM)","win")
  PLATFORM = WIN64
  PTRLENGTH = 64
  CBC_PLATFORM_PREFIX = x64
  GLPK_PLATFORM = w64
  NETPLATFORM = x64

  # Check 64 bit.
  ifneq ("$(Platform)","x64")  # Visual Studio 2017/2019 64 bit
    $(warning "Only 64 bit compilation is supported")
  endif

  # Detect visual studio version
  ifeq ("$(VisualStudioVersion)","15.0")
    VISUAL_STUDIO_YEAR = 2017
    VISUAL_STUDIO_MAJOR = 15
    VS_RELEASE = v141
    CMAKE_PLATFORM = "Visual Studio 15 2017 Win64"
<<<<<<< HEAD
  else
    ifeq ("$(VisualStudioVersion)","16.0")
      VISUAL_STUDIO_YEAR = 2019
      VISUAL_STUDIO_MAJOR = 16
      VS_RELEASE = v142
      CMAKE_PLATFORM = "Visual Studio 16 2019" -A x64
    else
      $(warning "Unrecognized visual studio version")
    endif
=======
>>>>>>> 4ab0a127
  endif
  ifeq ("$(VisualStudioVersion)","16.0")
    VISUAL_STUDIO_YEAR = 2019
    VISUAL_STUDIO_MAJOR = 16
    VS_RELEASE = v142
    CMAKE_PLATFORM = "Visual Studio 16 2019" -A x64
  endif
  ifeq ("$(VISUAL_STUDIO_YEAR","")
    $(warning "Unrecognized visual studio version")
  endif

# OS Specific
  OS = Windows
  OR_TOOLS_TOP_AUX = $(shell cd)
  OR_TOOLS_TOP = $(shell echo $(OR_TOOLS_TOP_AUX) | tools\\win\\sed.exe -e "s/\\/\\\\/g" | tools\\win\\sed.exe -e "s/ //g")
  CODEPORT = OpSys-Windows

  # Compiler specific
  PORT = VisualStudio$(VISUAL_STUDIO_YEAR)-$(PTRLENGTH)bit
  VS_COMTOOLS = $(VISUAL_STUDIO_MAJOR)0

  # Third party specific
  CBC_PLATFORM = $(CBC_PLATFORM_PREFIX)-$(VS_RELEASE)-Release

  # Java specific
  ifeq ($(JAVA_HOME),)
    SELECTED_PATH_TO_JDK = JAVA_HOME = \# JAVA_HOME is not set on your system. Set it to the path to jdk to build the java files.
  else
    SELECTED_PATH_TO_JDK = JAVA_HOME = $(JAVA_HOME)
  endif

  # Detect Python
  ifeq ($(WINDOWS_PATH_TO_PYTHON),)
    DETECTED_PATH_TO_PYTHON = $(shell python -c "from sys import executable; from os.path import sep; print(sep.join(executable.split(sep)[:-1]).rstrip())")
    CANONIC_DETECTED_PATH_TO_PYTHON = $(subst $(SPACE),$(BACKSLASH_SPACE),$(subst \,/,$(subst \\,/,$(DETECTED_PATH_TO_PYTHON))))
    ifeq ($(wildcard $(CANONIC_DETECTED_PATH_TO_PYTHON)),)
      SELECTED_PATH_TO_PYTHON = WINDOWS_PATH_TO_PYTHON =\# python was not found. Set this variable to the path to python to build the python files. Don\'t include the name of the executable in the path! (ex: WINDOWS_PATH_TO_PYTHON = c:\\python27-64)
    else
      SELECTED_PATH_TO_PYTHON = WINDOWS_PATH_TO_PYTHON = $(DETECTED_PATH_TO_PYTHON)
      WINDOWS_PATH_TO_PYTHON = $(DETECTED_PATH_TO_PYTHON)
    endif
  else
    SELECTED_PATH_TO_PYTHON = WINDOWS_PATH_TO_PYTHON = $(WINDOWS_PATH_TO_PYTHON)
  endif
  ifneq ($(WINDOWS_PATH_TO_PYTHON),)
    WINDOWS_PYTHON_VERSION = $(shell "$(WINDOWS_PATH_TO_PYTHON)\python" -c "from sys import version_info as v; print (str(v[0]) + str(v[1]))")
  endif
endif # ($(SYSTEM),win)

# Get github revision level
ifneq ($(wildcard .git),)
 ifneq ($(wildcard .git/shallow),)
 $(warning you are using a shallow copy)
 GIT_REVISION:= 9999
 else
 GIT_REVISION:= $(shell git rev-list --count HEAD)
 endif
 GIT_HASH:= $(shell git rev-parse --short HEAD)
else
GIT_REVISION:= 9999
GIT_HASH:= "not_on_git"
endif

OR_TOOLS_VERSION := $(OR_TOOLS_MAJOR).$(OR_TOOLS_MINOR).$(GIT_REVISION)
OR_TOOLS_SHORT_VERSION := $(OR_TOOLS_MAJOR).$(OR_TOOLS_MINOR)
ifdef PRE_RELEASE
OR_TOOLS_VERSION := $(OR_TOOLS_VERSION)-beta
OR_TOOLS_SHORT_VERSION := $(OR_TOOLS_SHORT_VERSION)-beta
endif
INSTALL_DIR = or-tools_$(PORT)_v$(OR_TOOLS_VERSION)
FZ_INSTALL_DIR = or-tools_flatzinc_$(PORT)_v$(OR_TOOLS_VERSION)
DATA_INSTALL_DIR = or-tools_data_v$(OR_TOOLS_VERSION)

.PHONY: detect_port # Show variables used to build OR-Tools.
detect_port:
	@echo Relevant info on the system:
	@echo SYSTEM = $(SYSTEM)
	@echo OS = $(OS)
	@echo PLATFORM = $(PLATFORM)
	@echo PTRLENGTH = $(PTRLENGTH)
	@echo PORT = $(PORT)
	@echo SHELL = $(SHELL)
	@echo OR_TOOLS_TOP = $(OR_TOOLS_TOP)
	@echo OR_TOOLS_VERSION = $(OR_TOOLS_VERSION)
	@echo OR_TOOLS_SHORT_VERSION = $(OR_TOOLS_SHORT_VERSION)
	@echo GIT_REVISION = $(GIT_REVISION)
	@echo GIT_HASH = $(GIT_HASH)
	@echo CMAKE = $(CMAKE)
ifeq ($(SYSTEM),win)
	@echo CMAKE_PLATFORM = $(CMAKE_PLATFORM)
endif
	@echo SWIG_BINARY = $(SWIG_BINARY)
	@echo SWIG_INC = $(SWIG_INC)
ifeq ($(SYSTEM),win)
	@echo off & echo(
else
	@echo
endif<|MERGE_RESOLUTION|>--- conflicted
+++ resolved
@@ -110,19 +110,6 @@
     VISUAL_STUDIO_MAJOR = 15
     VS_RELEASE = v141
     CMAKE_PLATFORM = "Visual Studio 15 2017 Win64"
-<<<<<<< HEAD
-  else
-    ifeq ("$(VisualStudioVersion)","16.0")
-      VISUAL_STUDIO_YEAR = 2019
-      VISUAL_STUDIO_MAJOR = 16
-      VS_RELEASE = v142
-      CMAKE_PLATFORM = "Visual Studio 16 2019" -A x64
-    else
-      $(warning "Unrecognized visual studio version")
-    endif
-=======
->>>>>>> 4ab0a127
-  endif
   ifeq ("$(VisualStudioVersion)","16.0")
     VISUAL_STUDIO_YEAR = 2019
     VISUAL_STUDIO_MAJOR = 16
